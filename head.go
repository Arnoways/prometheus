--- conflicted
+++ resolved
@@ -99,17 +99,13 @@
 	}); err != nil {
 		return "", err
 	}
-<<<<<<< HEAD
 
 	// Write an empty tombstones file.
 	if err := writeTombstoneFile(tmp, newEmptyTombstoneReader()); err != nil {
-		return err
-	}
-
-	return renameFile(tmp, dir)
-=======
+		return "", err
+	}
+
 	return dir, renameFile(tmp, dir)
->>>>>>> 4f2eb205
 }
 
 // OpenHeadBlock opens the head block in dir.
@@ -206,11 +202,7 @@
 	return nil
 }
 
-<<<<<<< HEAD
-// Meta implements headBlock
-=======
 // Meta returns a BlockMeta for the head block.
->>>>>>> 4f2eb205
 func (h *HeadBlock) Meta() BlockMeta {
 	m := BlockMeta{
 		ULID:       h.meta.ULID,
@@ -226,20 +218,7 @@
 	return m
 }
 
-<<<<<<< HEAD
-// Dir implements headBlock.
-func (h *HeadBlock) Dir() string { return h.dir }
-
-// Persisted implements headBlock.
-func (h *HeadBlock) Persisted() bool { return false }
-
-// Index implements headBlock.
-func (h *HeadBlock) Index() IndexReader { return &headIndexReader{h} }
-
-// Chunks implements headBlock.
-func (h *HeadBlock) Chunks() ChunkReader { return &headChunkReader{h} }
-
-// Tombstones implements headBlock.
+// Tombstones returns the TombstoneReader against the block.
 func (h *HeadBlock) Tombstones() TombstoneReader {
 	return h.tombstones.Copy()
 }
@@ -277,8 +256,6 @@
 	return writeTombstoneFile(h.dir, h.tombstones.Copy())
 }
 
-// Querier implements Queryable and headBlock.
-=======
 // Dir returns the directory of the block.
 func (h *HeadBlock) Dir() string { return h.dir }
 
@@ -289,7 +266,6 @@
 func (h *HeadBlock) Chunks() ChunkReader { return &headChunkReader{h} }
 
 // Querier returns a new Querier against the block for the range [mint, maxt].
->>>>>>> 4f2eb205
 func (h *HeadBlock) Querier(mint, maxt int64) Querier {
 	h.mtx.RLock()
 	defer h.mtx.RUnlock()
@@ -331,11 +307,7 @@
 	}
 }
 
-<<<<<<< HEAD
-// Appender implements headBlock
-=======
 // Appender returns a new Appender against the head block.
->>>>>>> 4f2eb205
 func (h *HeadBlock) Appender() Appender {
 	atomic.AddUint64(&h.activeWriters, 1)
 
@@ -347,11 +319,7 @@
 	return &headAppender{HeadBlock: h, samples: getHeadAppendBuffer()}
 }
 
-<<<<<<< HEAD
-// Busy implements headBlock
-=======
 // Busy returns true if the block has open write transactions.
->>>>>>> 4f2eb205
 func (h *HeadBlock) Busy() bool {
 	return atomic.LoadUint64(&h.activeWriters) > 0
 }
