// Copyright 2021 The Prometheus Authors
// Licensed under the Apache License, Version 2.0 (the "License");
// you may not use this file except in compliance with the License.
// You may obtain a copy of the License at
//
// http://www.apache.org/licenses/LICENSE-2.0
//
// Unless required by applicable law or agreed to in writing, software
// distributed under the License is distributed on an "AS IS" BASIS,
// WITHOUT WARRANTIES OR CONDITIONS OF ANY KIND, either express or implied.
// See the License for the specific language governing permissions and
// limitations under the License.

package storage

import (
	"math"

	"github.com/prometheus/prometheus/model/histogram"
	"github.com/prometheus/prometheus/tsdb/chunkenc"
)

// MemoizedSeriesIterator wraps an iterator with a buffer to look back the previous element.
type MemoizedSeriesIterator struct {
	it    chunkenc.Iterator
	delta int64

	lastTime  int64
	valueType chunkenc.ValueType

	// Keep track of the previously returned value.
	prevTime           int64
	prevValue          float64
	prevHistogram      *histogram.Histogram
	prevFloatHistogram *histogram.FloatHistogram
	// TODO(beorn7): MemoizedSeriesIterator is currently only used by the
	// PromQL engine, which only works with FloatHistograms. For better
	// performance, we could change MemoizedSeriesIterator to also only
	// handle FloatHistograms.
}

// NewMemoizedEmptyIterator is like NewMemoizedIterator but it's initialised with an empty iterator.
func NewMemoizedEmptyIterator(delta int64) *MemoizedSeriesIterator {
	return NewMemoizedIterator(chunkenc.NewNopIterator(), delta)
}

// NewMemoizedIterator returns a new iterator that buffers the values within the
// time range of the current element and the duration of delta before.
func NewMemoizedIterator(it chunkenc.Iterator, delta int64) *MemoizedSeriesIterator {
	bit := &MemoizedSeriesIterator{
		delta:    delta,
		prevTime: math.MinInt64,
	}
	bit.Reset(it)

	return bit
}

// Reset the internal state to reuse the wrapper with the provided iterator.
func (b *MemoizedSeriesIterator) Reset(it chunkenc.Iterator) {
	b.it = it
	b.lastTime = math.MinInt64
	b.prevTime = math.MinInt64
	b.valueType = it.Next()
}

// PeekPrev returns the previous element of the iterator. If there is none buffered,
// ok is false.
func (b *MemoizedSeriesIterator) PeekPrev() (t int64, v float64, h *histogram.Histogram, fh *histogram.FloatHistogram, ok bool) {
	if b.prevTime == math.MinInt64 {
		return 0, 0, nil, nil, false
	}
	return b.prevTime, b.prevValue, b.prevHistogram, b.prevFloatHistogram, true
}

// Seek advances the iterator to the element at time t or greater.
func (b *MemoizedSeriesIterator) Seek(t int64) chunkenc.ValueType {
	t0 := t - b.delta

	if t0 > b.lastTime {
		// Reset the previously stored element because the seek advanced
		// more than the delta.
		b.prevTime = math.MinInt64

		b.valueType = b.it.Seek(t0)
		if b.valueType == chunkenc.ValNone {
			return chunkenc.ValNone
		}
		b.lastTime = b.it.AtT()
	}
	if b.lastTime >= t {
		return b.valueType
	}
	for b.Next() != chunkenc.ValNone {
		if b.lastTime >= t {
			return b.valueType
		}
	}

	return chunkenc.ValNone
}

// Next advances the iterator to the next element.
func (b *MemoizedSeriesIterator) Next() chunkenc.ValueType {
	// Keep track of the previous element.
	switch b.valueType {
	case chunkenc.ValNone:
		return chunkenc.ValNone
	case chunkenc.ValFloat:
		b.prevTime, b.prevValue = b.it.At()
		b.prevHistogram = nil
		b.prevFloatHistogram = nil
	case chunkenc.ValHistogram:
		b.prevValue = 0
		b.prevTime, b.prevHistogram = b.it.AtHistogram()
		_, b.prevFloatHistogram = b.it.AtFloatHistogram()
	case chunkenc.ValFloatHistogram:
		b.prevValue = 0
		b.prevHistogram = nil
		b.prevTime, b.prevFloatHistogram = b.it.AtFloatHistogram()
	}

	b.valueType = b.it.Next()
	if b.valueType != chunkenc.ValNone {
		b.lastTime = b.it.AtT()
	}
	return b.valueType
}

<<<<<<< HEAD
// At returns the current float element of the iterator.
=======
// At returns the current element of the iterator.
>>>>>>> d677aa4b
func (b *MemoizedSeriesIterator) At() (int64, float64) {
	return b.it.At()
}

// AtHistogram returns the current histogram element of the iterator.
func (b *MemoizedSeriesIterator) AtHistogram() (int64, *histogram.Histogram) {
	return b.it.AtHistogram()
}

// AtFloatHistogram returns the current float-histogram element of the iterator.
func (b *MemoizedSeriesIterator) AtFloatHistogram() (int64, *histogram.FloatHistogram) {
	return b.it.AtFloatHistogram()
}

// Err returns the last encountered error.
func (b *MemoizedSeriesIterator) Err() error {
	return b.it.Err()
}<|MERGE_RESOLUTION|>--- conflicted
+++ resolved
@@ -127,11 +127,7 @@
 	return b.valueType
 }
 
-<<<<<<< HEAD
 // At returns the current float element of the iterator.
-=======
-// At returns the current element of the iterator.
->>>>>>> d677aa4b
 func (b *MemoizedSeriesIterator) At() (int64, float64) {
 	return b.it.At()
 }
@@ -146,6 +142,11 @@
 	return b.it.AtFloatHistogram()
 }
 
+// AtT returns the current timestamp of the iterator.
+func (b *MemoizedSeriesIterator) AtT() int64 {
+	return b.it.AtT()
+}
+
 // Err returns the last encountered error.
 func (b *MemoizedSeriesIterator) Err() error {
 	return b.it.Err()
